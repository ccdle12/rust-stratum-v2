--- conflicted
+++ resolved
@@ -1,9 +1,4 @@
-<<<<<<< HEAD
-use crate::common::{BitFlag, Framable, Serializable};
-=======
-use crate::common::Serializable;
-use crate::common::{BitFlag, ToProtocol};
->>>>>>> fe29023b
+use crate::common::{BitFlag, Framable, Serializable, ToProtocol};
 use crate::error::{Error, Result};
 use crate::util::types::{string_to_str0_255, string_to_str0_255_bytes};
 use std::fmt;
@@ -116,18 +111,12 @@
     }
 }
 
-<<<<<<< HEAD
 /// Implementation of the Serializable trait to serialize the contents
 /// of the SetupConnection message to the valid message format.
-impl Serializable for SetupConnection {
-=======
 impl<B> Serializable for SetupConnection<'_, B>
 where
     B: BitFlag,
 {
-    /// Implementation of the Serializable trait to serialize the contents
-    /// of the SetupConnection message to the valid message format.
->>>>>>> fe29023b
     fn serialize<W: io::Write>(&self, writer: &mut W) -> Result<usize> {
         let mut buffer: Vec<u8> = vec![self.protocol as u8];
 
