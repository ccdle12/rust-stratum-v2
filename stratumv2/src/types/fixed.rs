--- conflicted
+++ resolved
@@ -1,11 +1,6 @@
 use crate::codec::{ByteParser, Deserializable, Serializable};
 use crate::error::{Error, Result};
-<<<<<<< HEAD
-use std::convert::TryFrom;
-=======
-use crate::parse::{ByteParser, Deserializable, Serializable};
 use std::convert::{TryFrom, TryInto};
->>>>>>> 0e0bdee1
 use std::io;
 
 /// U24 is an unsigned integer type of 24-bits in little endian. This will
