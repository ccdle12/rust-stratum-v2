--- conflicted
+++ resolved
@@ -8,17 +8,7 @@
         .map(|duration| duration.as_secs() as u32)?)
 }
 
-<<<<<<< HEAD
 /// A helper function that returns the current unix time in seconds as a u32.
 pub fn unix_u32_now() -> Result<u32> {
     system_unix_time_to_u32(&SystemTime::now())
-=======
-/// An helper macro to get the unix timestamp now in seconds as a wrapped u32
-/// Result.
-#[macro_export]
-macro_rules! unix_u32_now {
-    () => {
-        system_unix_time_to_u32(&SystemTime::now())
-    };
->>>>>>> b41c3d21
 }